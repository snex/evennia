--- conflicted
+++ resolved
@@ -77,21 +77,18 @@
         <script src={% static "webclient/js/webclient_gui.js" %} language="javascript" type="text/javascript" charset="utf-8"></script>
         <script src={% static "webclient/js/plugins/popups.js" %} language="javascript" type="text/javascript"></script>
         <script src={% static "webclient/js/plugins/options.js" %} language="javascript" type="text/javascript"></script>
-<<<<<<< HEAD
         <script src={% static "webclient/js/plugins/history.js" %} language="javascript" type="text/javascript"></script>
 <!--
         <script src={% static "webclient/js/plugins/splithandler.js" %} language="javascript" type="text/javascript"></script>
 -->
-=======
-        <script src={% static "webclient/js/plugins/splithandler.js" %} language="javascript" type="text/javascript"></script>
-<script src={% static "webclient/js/plugins/dual_input.js" %} language="javascript" type="text/javascript"></script>
-<!-- <script src={% static "webclient/js/plugins/hotbuttons.js" %} language="javascript" type="text/javascript"></script> -->
-        <script src={% static "webclient/js/plugins/history.js" %} language="javascript" type="text/javascript"></script>
->>>>>>> 5905be91
-        <script src={% static "webclient/js/plugins/default_in.js" %} language="javascript" type="text/javascript"></script>
         <script src={% static "webclient/js/plugins/oob.js" %} language="javascript" type="text/javascript"></script>
         <script src={% static "webclient/js/plugins/notifications.js" %} language="javascript" type="text/javascript"></script>
         <script src={% static "webclient/js/plugins/goldenlayout.js" %} language="javascript" type="text/javascript"></script>
+        <script src={% static "webclient/js/plugins/dual_input.js" %} language="javascript" type="text/javascript"></script>
+<!--
+        <script src={% static "webclient/js/plugins/hotbuttons.js" %} language="javascript" type="text/javascript"></script>
+-->
+        <script src={% static "webclient/js/plugins/default_in.js" %} language="javascript" type="text/javascript"></script>
         <script src={% static "webclient/js/plugins/default_out.js" %} language="javascript" type="text/javascript"></script>
     {% endblock %}
 
