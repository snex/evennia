/*
 *
 * Evennia Webclient default 'send-text-on-enter-key' IO plugin
 *
 */
let defaultin_plugin = (function () {

    //
    // handle the default <enter> key triggering onSend()
    var onKeydown = function (event) {
<<<<<<< HEAD
        if ( (event.which === 13) && (!event.shiftKey) ) {  // Enter Key without shift
            var inputfield = $("#inputfield");
=======
        var inputfield = $("#inputfield");
 
        // Enter Key without shift
        if ( inputfield.is(":focus") && (event.which === 13) && (!event.shiftKey) ) {
>>>>>>> 5905be91
            var outtext = inputfield.val();
            var lines = outtext.trim().replace(/[\r]+/,"\n").replace(/[\n]+/, "\n").split("\n");
            for (var i = 0; i < lines.length; i++) {
                plugin_handler.onSend( lines[i].trim() );
            }
            inputfield.val('');
            event.preventDefault();
        }

        return true;
    }

    //
    // Mandatory plugin init function
    var init = function () {
        // Handle pressing the send button
        $("#inputsend")
            .bind("click", function (event) {
                var e = $.Event( "keydown" );
                e.which = 13;
                $('#inputfield').trigger(e);
            });

        console.log('DefaultIn initialized');
    }

    return {
        init: init,
        onKeydown: onKeydown,
    }
})();
plugin_handler.add('defaultin', defaultin_plugin);<|MERGE_RESOLUTION|>--- conflicted
+++ resolved
@@ -8,15 +8,10 @@
     //
     // handle the default <enter> key triggering onSend()
     var onKeydown = function (event) {
-<<<<<<< HEAD
-        if ( (event.which === 13) && (!event.shiftKey) ) {  // Enter Key without shift
-            var inputfield = $("#inputfield");
-=======
         var inputfield = $("#inputfield");
  
         // Enter Key without shift
         if ( inputfield.is(":focus") && (event.which === 13) && (!event.shiftKey) ) {
->>>>>>> 5905be91
             var outtext = inputfield.val();
             var lines = outtext.trim().replace(/[\r]+/,"\n").replace(/[\n]+/, "\n").split("\n");
             for (var i = 0; i < lines.length; i++) {
