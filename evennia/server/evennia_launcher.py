--- conflicted
+++ resolved
@@ -1817,13 +1817,8 @@
         leninfo = len(gamedir)
         line = "|" + " " * (61 - leninfo) + gamedir + " " * 2 + "|"
 
-<<<<<<< HEAD
-        print(MENU)
-        inp = eval(input(" option > "))
-=======
         print(MENU.format(gameinfo=line))
         inp = input(" option > ")
->>>>>>> 9553acec
 
         # quitting and help
         if inp.lower() == 'q':
