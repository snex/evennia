--- conflicted
+++ resolved
@@ -7,12 +7,8 @@
 for easy handling.
 
 """
-<<<<<<< HEAD
-=======
 import hashlib
 import time
-from past.builtins import cmp
->>>>>>> 1f3d8d1b
 from django.conf import settings
 from evennia.comms.models import ChannelDB, Msg
 from evennia.accounts.models import AccountDB
